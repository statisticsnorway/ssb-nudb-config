variables_sort_unit = [
    "enhet",     # Variabler direkte tilknyttet radens ident, eller andre identer
    "pers",      # Personvariabler
    "data",      # Merknader om datas form, kilde ol.
    "tid",       # Forteller om tidsettingen til opplysningen
    "fag",       # Variabler direkte tilknyttet "hva eleven tar", utledet fra nus, programområdekode osv.
    "skole",     # Variabler som tilhører skolen / institusjonen utdanningen tas på
	"utd",       # Alle utdanninger
	"gr",        # Grunnskoleutdanning
	"gro",       # Grunnopplæring (gr + vg)
    "vg",        # Videregåendeutdanning
	"fa",        # Fagskoler (Høyere yrkesfaglig utdanning)
	"fuh",       # Fagskoler + Universitet og Høgskole-Utdanning
    "uh",        # Universitet og Høgskole-Utdanning
    "karakter",  # Karakterer elev/student har motatt
    "land",      # Variabler som sier noe om landtilhørighet
    "utdatert",  # Variabler vi ønsker at skal vekk
	"ukjent",    # Variabler som enda ikke er plassert
]

[variables]

    [variables.utd_hendelse_id]
        unit = "enhet"
        dtype = "INTEGER"
		klass_codelist = 0  # This means that the variable is never supposed to have a klass_codelist or klass_variant or similar.

#################
# Persvariabler #
#################

	[variables.snr]
		unit = "pers"
		dtype = "STRING"
		length = [7]
		renamed_from = ["pers_id"]  # This is due to a misunderstanding with 320 and 312. Pers_id was intended to be "pseudonomized fnr", not snr. But we have misunderstood at some point.
		klass_codelist = 0  # This means that the variable is never supposed to have a klass_codelist or klass_variant or similar.

	[variables.fnr]
		unit = "pers"
		dtype = "STRING"
		length = [11]
		klass_codelist = 0  # This means that the variable is never supposed to have a klass_codelist or klass_variant or similar.


	[variables.pers_kjoenn]
		unit = "pers"
		dtype = "STRING"
		length = [1]
		klass_codelist = 2
		renamed_from = ["kjoenn"]

#################
# Datavariabler #
#################

	[variables.utd_datakilde]
		unit = "data"
		dtype = "STRING"
		length = [2]
		klass_codelist = 792
		renamed_from = ["kilde", "kildebhu"]

	[variables.utd_fullfoertkode]
		unit = "data"
		dtype = "STRING"
		length = [1]
		renamed_from = ["utfall"]

################
# Tidskolonner #
################

	[variables.pers_foedselsdato]
		unit = "tid"
		dtype = "DATETIME"
		renamed_from = ["fodt_dato", "fodtdato", "fodselsdato", "foedselsdato"]
		klass_codelist = 0  # This means that the variable is never supposed to have a klass_codelist or klass_variant or similar.



    [variables.utd_aktivitet_start]
        unit = "tid"
        dtype = "DATETIME"
        renamed_from = ["startd", "kurs_start"]
		klass_codelist = 0  # This means that the variable is never supposed to have a klass_codelist or klass_variant or similar.


    [variables.utd_aktivitet_slutt]
        unit = "tid"
        dtype = "DATETIME"
        renamed_from = ["sluttd", "fulldato", "kurs_slutt"]
		klass_codelist = 0  # This means that the variable is never supposed to have a klass_codelist or klass_variant or similar.


    [variables.utd_aktivitet_start_inn]
        unit = "tid"
        dtype = "DATETIME"
        renamed_from = ["estart", "kstart", "kurs_start_orig"]
		klass_codelist = 0  # This means that the variable is never supposed to have a klass_codelist or klass_variant or similar.


    [variables.utd_aktivitet_slutt_inn]
        unit = "tid"
        dtype = "DATETIME"
        renamed_from = ["eslutt", "eavsl", "kurs_slutt_orig"]
		klass_codelist = 0  # This means that the variable is never supposed to have a klass_codelist or klass_variant or similar.


    [variables.utd_skoleaar_start]
        unit = "tid"
        dtype = "STRING"
		length = [4]
        renamed_from = ["skolear", "skoleaar", "skoleaar_start"]
		klass_codelist = 0  # This means that the variable is never supposed to have a klass_codelist or klass_variant or similar.


    [variables.uh_eksamen_dato]
        unit = "tid"
        dtype = "DATETIME"
		klass_codelist = 0  # This means that the variable is never supposed to have a klass_codelist or klass_variant or similar.



    [variables.uh_eksamen_dato_inn]
        unit = "tid"
        dtype = "DATETIME"
		klass_codelist = 0  # This means that the variable is never supposed to have a klass_codelist or klass_variant or similar.

#############################
# Fagvariabler / nuskatalog #
#############################

	[variables.nus2000]
		unit = "fag"
		dtype = "STRING"
		length = [6]
		klass_codelist = 36

##################
# Skolevariabler #
##################

    [variables.bof_orgnrbed]
		unit = "skole"
		dtype = "STRING"
		length = [9]
        renamed_from = ["orgnrbed", "bof_orgnr_bed"]
		klass_codelist = 0  # This means that the variable is never supposed to have a klass_codelist or klass_variant or similar.


    [variables.utd_orgnr]
		unit = "skole"
		dtype = "STRING"
		length = [9]
        renamed_from = ["orgnr"]
		klass_codelist = 0  # This means that the variable is never supposed to have a klass_codelist or klass_variant or similar.


    [variables.gro_skolenavn_inn]
        unit = "skole"
        dtype = "STRING"
        renamed_from = ["skolenavn", "utd_orgnr_navn_inn"]
		klass_codelist = 0  # This means that the variable is never supposed to have a klass_codelist or klass_variant or similar.


	[variables.utd_skolekom]
		unit = "skole"
		dtype = "STRING"
		length = [4]
        klass_codelist = 131
        klass_codelist_from_date = "1960-01-01"
        renamed_from = ["skolekom"]

############################
# "utd" - Alle utdanninger #
############################

	[variables.utd_klassetrinn]
		unit = "fag"
		dtype = "INTEGER"
		renamed_from = ["kltrinn2000"]

	[variables.utd_aktivitetsnivaa_heltid_deltid]
		unit = "fag"
		dtype = "STRING"
		length = [1]
		klass_codelist = 887
		renamed_from = ["heldel", "utd_heltid_deltid_aktivitetsnivaa"]

	[variables.utd_viderutd_nettbasert]
		unit = "fag"
		dtype = "STRING"
		length = [1]
		klass_codelist = 794
		renamed_from = ["evufjern"]

	[variables.fuh_nett_eller_stedbasert]
		unit = "fag"
		dtype = "STRING"
		length = [1]
		klass_codelist = 796
		renamed_from = ["organisering", "utd_nett_eller_stedbasert"]

	[variables.utd_utdanningstype]
		unit = "fag"
		dtype = "STRING"
		length = [3]
		klass_codelist = 798
		renamed_from = ["utd"]

	# Utveksling ikke kun på UH?
	[variables.utd_utveksling]
		unit = "uh"
		dtype = "STRING"
		length = [1]
		klass_codelist = 791
		renamed_from = ["utveks"]

#####################
# "gr" - Grunnskole #
#####################

    [variables.gr_grunnskolepoeng]
        unit = "gr"
        dtype = "FLOAT"
        renamed_from = ["grunnskolepoeng"]
		klass_codelist = 0  # This means that the variable is never supposed to have a klass_codelist or klass_variant or similar.

####################################
# "gro" - Grunnopplæring (gr + vg) #
####################################

	[variables.gro_elevstatus]
		unit = "gro"
		dtype = "STRING"
		length = [1]
		klass_codelist = 765
		renamed_from = ["elevstatus"]

	[variables.gro_skolenr_inn]
        unit = "gro"
        dtype = "STRING"
        length = [5]
        renamed_from = ["fskolenr"]

	[variables.gro_fravaer_dager]
        unit = "gro"
        dtype = "INTEGER"
        renamed_from = ["f_dager"]
		klass_codelist = 0  # This means that the variable is never supposed to have a klass_codelist or klass_variant or similar.

    [variables.gro_fravaer_timer]
        unit = "gro"
        dtype = "INTEGER"
        renamed_from = ["f_timer"]
		klass_codelist = 0  # This means that the variable is never supposed to have a klass_codelist or klass_variant or similar.

    [variables.gro_programomraade]
		unit = "gro"
		dtype = "STRING"
		length = [10]
		renamed_from = ["fkurskod", "vg_programomraade"]

################################
# "vg" - Videregåendeutdanning #
################################

	# Tidligere ble denne imputert til fra UH ol. men vi ønsker å beholde kodelistene der slik de kommer inn
	# Derfor blir dette en VG-variabel, som kun bør være utfylt med de som har utd_utdanningstype 211, 212, 220 eller 610
	[variables.vg_fullfoertkode_detaljert]
		unit = "vg"
		dtype = "STRING"
		length = [1]
		renamed_from = ["utfallu", "utd_fullfoertkode_inn"]

	[variables.vg_antall_aarstimer_elevkurs]
        unit = "vg"
        dtype = "INTEGER"
        renamed_from = ["aartimer"]
		klass_codelist = 0  # This means that the variable is never supposed to have a klass_codelist or klass_variant or similar.

	[variables.vg_kursprosent]
		unit = "vg"
		dtype = "FLOAT"
		renamed_from = ["delpros"]
		klass_codelist = 0  # This means that the variable is never supposed to have a klass_codelist or klass_variant or similar.

	[variables.vg_antall_fag_elevkurs]
		unit = "vg"
		dtype = "INTEGER"
		klass_codelist = 0  # This means that the variable is never supposed to have a klass_codelist or klass_variant or similar.

	[variables.vg_karakterpoeng]
		unit = "vg"
		dtype = "FLOAT"
		klass_codelist = 0  # This means that the variable is never supposed to have a klass_codelist or klass_variant or similar.

	[variables.vg_ervedtak_saer_spraak]
		unit = "vg"
		dtype = "BOOLEAN"
		renamed_from = ["vg_vedtak_saerskilt_spraak", "s_spraak"]

	[variables.vg_kontraktstype]
		unit = "vg"
		dtype = "STRING"
		length = [1]
		klass_codelist = 769
		renamed_from = ["kontraktstype"]  # Ikke legg til ftype, vi håndtrerer den med overrides

	[variables.vg_provenr]
        unit = "vg"
        dtype = "INTEGER"
        renamed_from = ["provnr"]
		klass_codelist = 0  # Is this correct? Does a codelist exist?

	[variables.vg_prove_dato]
        unit = "vg"
        dtype = "DATETIME"
		klass_codelist = 0  # This means that the variable is never supposed to have a klass_codelist or klass_variant or similar.

	[variables.vg_yrkes_og_studiekompetanse]
		unit = "vg"
		dtype = "STRING"
		length = [1]
		renamed_from = ["taf"]

	[variables.vg_rettstype_inntak]
		unit = "fag"
		dtype = "STRING"
		length = [1]
		klass_codelist = 764
		renamed_from = ["rett"]

	[variables.vg_ernylaerling]
		unit = "vg"
		dtype = "BOOLEAN"
		renamed_from = ["nylaerl", "vg_nylaerling"]

	[variables.vg_bevistype]
        unit = "fag"
        dtype = "STRING"
        length = [2]
        renamed_from = ["doktype"]

    [variables.vg_provekandtype]
        unit = "vg"
        dtype = "STRING"
        length = [1]
        renamed_from = ["provekandtype"]  # Ikke legg til ftype, vi håndtrerer den med overrides

	[variables.vg_hovedaktivitet]  # merkevariabel som prioriterer en record per person, per skoleår, per fil, innenfor vg
        unit = "vg"
        dtype = "STRING"  # Har lite info om denne! C 2025-10-31

	[variables.vg_utdprogram]  # Kan kanskje kobles på fra nuskatalogen, men vi skal beholde den fra innfilene?
		unit = "vg"
		dtype = "STRING"
		length = [2]
		renamed_from = ["studretn"]

####################
# "fa" - Fagskoler #
####################

<<<<<<< HEAD
	[variables.fa_godkjent_fagskoleutd]
=======
	[variables.fa_hovedaktivitet]    # merkevariabel som prioriterer en record per person, per skoleår, per fil, innenfor fa
		unit = "fa"
		dtype = "STRING"  # I have no info at current time, so I dont know? C 2025-10-31


	[variables.fa_ergodkjent_fagskoleutd]
>>>>>>> 5e2a19fd
		unit = "fa"
		dtype = "BOOLEAN"
		renamed_from = ["fagskoleutd"]

<<<<<<< HEAD
	[variables.fa_hovedaktivitet]    # merkevariabel som prioriterer en record per person, per skoleår, per fil, innenfor fa
		unit = "fa"
		dtype = "STRING"  # I have no info at current time, so I dont know? C 2025-10-31
=======
>>>>>>> 5e2a19fd

	[variables.fa_institusjon_id]
		unit = "fa"
		dtype = "STRING"  # missing information...
		renamed_from = ["skolenr"]

	[variables.fa_karakter]
		unit = "fa"
		dtype = "STRING"  # missing information...
		renamed_from = ["karakterer"]

	[variables.fa_studiestednr_inn]
		unit = "fa"
		dtype = "STRING"  # missing information...
		length = [3]
		renamed_from = ["studiestednr"]

	[variables.fa_utveksl_varighet_dager]
		unit = "fa"
		dtype = "INTEGER"  # HVA ER VARIGHETEN I? Måneder?
		renamed_from = ["utveksl_varighet"]

#########################################################
# "fuh" - Fagskoler + Universitet og Høgskole-Utdanning #
#########################################################

	[variables.fuh_opptaksgrunnlag]
		unit = "fuh"
		dtype = "STRING"
		length = [1]
		renamed_from = ["realkomp"]
		klass_codelist = 795

############################################
# "uh" - Universitet og Høgskole-Utdanning #
############################################

	[variables.uh_institusjon_id]
		unit = "skole"
		dtype = "STRING"
		length = [3]
		klass_codelist = 790
        renamed_from = ["hskode"]

	[variables.uh_fullfoertkode_inn]
		unit = "uh"
		dtype = "STRING"
		length = [1]



    [variables.uh_campus_sted]
        unit = "uh"
        dtype = "STRING"
        renamed_from = ["campus_sted"]

    [variables.uh_campus_kommune]
        unit = "uh"
        dtype = "STRING"
        length = [4]
        klass_codelist = 131
        renamed_from = ["campus_kom"]

    [variables.uh_termin_rapportert]
        unit = "fag"
        dtype = "STRING"
        renamed_from = ["termrapp"]

    [variables.uh_studieprogram]
        unit = "fag"
        dtype = "STRING"
        renamed_from = ["studprog", "studieprogram"]

    [variables.uh_eksamen_karakter]
        unit = "fag"
        dtype = "STRING"
        renamed_from = ["karakter_eks"]

    [variables.uh_emnekode]
        unit = "fag"
        dtype = "STRING"
        renamed_from = ["emnekode"]

    [variables.uh_studienivaa]
        unit = "fag"
        dtype = "STRING"
        renamed_from = ["studnivaa"]

    [variables.uh_studieprogram_navn]
        unit = "fag"
        dtype = "STRING"
        renamed_from = ["studprog_navn"]

    [variables.uh_emnekode_navn]
        unit = "fag"
        dtype = "STRING"
        renamed_from = ["emnekode_navn"]

	[variables.uh_utvekslingsavtale]
		unit = "uh"
		dtype = "STRING"
		length = [3,4,5,6,7,8,9,10,11,12,13]
		renamed_from = ["utveksavtale"]
		#klass_codelist = 792  # Denne er foreldet etter vi gikk over til å bruke kodelisten slik den kommer inn til oss?

	[variables.uh_eksamen_studpoeng]
		unit = "uh"
		dtype = "FLOAT"
		renamed_from = ["studpoeng_eks"]
		klass_codelist = 0  # This means that the variable is never supposed to have a klass_codelist or klass_variant or similar.

    [variables.uh_studiepoeng_grad]
        unit = "uh"
        dtype = "FLOAT"
        renamed_from = ["studpoeng_grad"]
		klass_codelist = 0  # This means that the variable is never supposed to have a klass_codelist or klass_variant or similar.

	[variables.uh_eksamen_er_gjentak]
		unit = "uh"
		dtype = "STRING"
		length = [1]
		renamed_from = ["gjentak"]

	[variables.uh_antall_deleksamener]
		unit = "uh"
        dtype = "INTEGER"
		# dtype = "STRING"
		# length = [1]
		renamed_from = ["antall_deleks"]
		klass_codelist = 0  # This means that the variable is never supposed to have a klass_codelist or klass_variant or similar.

	[variables.uh_antall_deleksamener_bestatt]
		unit = "uh"
        dtype = "INTEGER"
		# dtype = "STRING"
		# length = [1]
		renamed_from = ["antall_deleks_bestaatt"]
		klass_codelist = 0  # This means that the variable is never supposed to have a klass_codelist or klass_variant or similar.

	[variables.uh_erstudierett]
		unit = "uh"
		dtype = "BOOLEAN"
		renamed_from = ["studrett", "uh_studierett"]

    [variables.uh_erpermisjon]
        unit = "uh"
        dtype = "BOOLEAN"
        renamed_from = ["permisjon", "uh_permisjon"]

	[variables.uh_studieprogresjon_hoest]
		unit = "uh"
		dtype = "FLOAT"
		renamed_from = ["studieprogresjon_h", "studieprogresjon"]
		klass_codelist = 0  # This means that the variable is never supposed to have a klass_codelist or klass_variant or similar.

    [variables.uh_utdplan]
		unit = "uh"
        dtype = "STRING"
        renamed_from = ["utdplan"]

    [variables.uh_hovedaktivitet]   # merkevariabel som prioriterer en record per person, per skoleår, per fil, innenfor uh
        unit = "uh"
        dtype = "STRING"
        renamed_from = []

    [variables.uh_undervisningsspraak]
        unit = "uh"
        dtype = "STRING"
        renamed_from = ["undervisningssprak"]

    [variables.uh_fakultet]
        unit = "uh"
        dtype = "STRING"
        length = [2]
        renamed_from = ["fakultet"]

########
# Land #
########

	[variables.uh_erutland]
		unit = "land"
		dtype = "BOOLEAN"
		renamed_from = ["utland", "uh_utland"]

	[variables.uh_studieland]
		unit = "land"
		dtype = "STRING"
		length = [3]
		klass_codelist = 91
		renamed_from = ["studieland"]

	[variables.fuh_utvekslingsland]
		unit = "land"
		dtype = "STRING"
		length = [3]
		klass_codelist = 91
		renamed_from = ["utveksland","uh_utvekslingsland"]

	[variables.uh_studgrunnlagsland]
		unit = "land"
		dtype = "STRING"
		length = [3]
		klass_codelist = 91
		renamed_from = ["studgrland"]

	[variables.uh_statsborgerskap_inn]
		unit = "land"
		dtype = "STRING"
		length = [3]
		klass_codelist = 91
		renamed_from = ["statb_meldt"]

##############
# Karakterer #
##############

    [variables.stp]
        unit = "karakter"
        dtype = "STRING"
        length = [1, 2]

    [variables.skr]
        unit = "karakter"
        dtype = "STRING"
        length = [1, 2]

    [variables.mun]
        unit = "karakter"
        dtype = "STRING"
        length = [1, 2]

    [variables.annen]
        unit = "karakter"
        dtype = "STRING"
        length = [1, 2]

    [variables.termin1]
        unit = "karakter"
        dtype = "STRING"
        length = [1, 2]

    [variables.termin2]
        unit = "karakter"
        dtype = "STRING"
        length = [1, 2]

    [variables.kar_annen]
        unit = "karakter"
        dtype = "STRING"
        length = [1, 2]<|MERGE_RESOLUTION|>--- conflicted
+++ resolved
@@ -363,26 +363,14 @@
 # "fa" - Fagskoler #
 ####################
 
-<<<<<<< HEAD
-	[variables.fa_godkjent_fagskoleutd]
-=======
+	[variables.fa_ergodkjent_fagskoleutd]
+		unit = "fa"
+		dtype = "BOOLEAN"
+		renamed_from = ["fagskoleutd"]
+
 	[variables.fa_hovedaktivitet]    # merkevariabel som prioriterer en record per person, per skoleår, per fil, innenfor fa
 		unit = "fa"
 		dtype = "STRING"  # I have no info at current time, so I dont know? C 2025-10-31
-
-
-	[variables.fa_ergodkjent_fagskoleutd]
->>>>>>> 5e2a19fd
-		unit = "fa"
-		dtype = "BOOLEAN"
-		renamed_from = ["fagskoleutd"]
-
-<<<<<<< HEAD
-	[variables.fa_hovedaktivitet]    # merkevariabel som prioriterer en record per person, per skoleår, per fil, innenfor fa
-		unit = "fa"
-		dtype = "STRING"  # I have no info at current time, so I dont know? C 2025-10-31
-=======
->>>>>>> 5e2a19fd
 
 	[variables.fa_institusjon_id]
 		unit = "fa"
