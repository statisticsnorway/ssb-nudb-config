[project]
name = "ssb-nudb-config"
<<<<<<< HEAD
version = "2025.11.11"  # Year.Month.Patch - So the last number is not day of month, but patch number within month
=======
version = "2025.11.11"
>>>>>>> 6e013270
description = "The config for NUDB - Nasjonal utdanningsdatabase"
authors = [{ name = "Markus Storeide", email = "rku@ssb.no" }]
maintainers = [{ name = "Statistics Norway, Education statistics Department (360)" }]
license = "MIT"
readme = "README.md"
requires-python = ">=3.11"
dynamic = ["classifiers"]
dependencies = [
    "ipykernel >=7.0.0",
    "pydantic >=2.5",
    "ssb-klass-python (>=1.0.4,<2.0.0)",
]

[project.urls]
homepage = "https://github.com/statisticsnorway/ssb-nudb-config"
repository = "https://github.com/statisticsnorway/ssb-nudb-config"
documentation = "https://statisticsnorway.github.io/ssb-nudb-config"
Changelog = "https://github.com/statisticsnorway/ssb-nudb-config/releases"

[tool.poetry]
packages = [{ include = "nudb_config", from = "src" }]
classifiers = ["Development Status :: 3 - Alpha"]
requires-poetry = ">=2.0"

[tool.poetry.group.dev.dependencies]
pygments = ">=2.10.0"
black = { extras = ["jupyter"], version = ">=23.1.0" }
coverage = { extras = ["toml"], version = ">=6.2" }
darglint = {version= ">=1.8.1", python = ">=3.10, <4.0"}
furo = ">=2021.11.12"
mypy = ">=0.930"
pre-commit = ">=2.16.0"
pre-commit-hooks = ">=4.1.0"
ruff = ">=0.0.284"
pytest = ">=6.2.5"
sphinx = ">=6.2.1"
sphinx-autobuild = ">=2021.3.14"
sphinx-autodoc-typehints = ">=1.24.0"
sphinx-click = ">=3.0.2"
typeguard = ">=2.13.3"
xdoctest = { extras = ["colors"], version = ">=0.15.10" }
myst-parser = { version = ">=0.16.1" }
deptry = {version=">=0.23.0", python = ">=3.10, <4.0"}

[tool.poetry.requires-plugins]
poetry-plugin-export = ">=1.9"

[tool.pytest.ini_options]
pythonpath = ["src"]

[tool.coverage.paths]
source = ["src", "*/site-packages"]
tests = ["tests", "*/tests"]

[tool.coverage.run]
branch = true
source = ["nudb_config", "tests"]
relative_files = true

[tool.coverage.report]
show_missing = true
fail_under = 50

[tool.deptry.per_rule_ignores]
DEP001 = ["nox", "nox_poetry"]  # packages available by default

[tool.mypy]
strict = true
warn_unreachable = true
pretty = true
show_column_numbers = true
show_error_context = true

[tool.ruff]
force-exclude = true  # Apply excludes to pre-commit
show-fixes = true
src = ["src", "tests"]
target-version = "py311"  # Minimum Python version supported
include = ["*.py", "*.pyi", "**/pyproject.toml", "*.ipynb"]
extend-exclude = [
    "__pycache__",
    "old",
    ".ipynb_checkpoints",
    "noxfile.py",
    "docs/conf.py",
    "demo/"
]

# Ruff rules may be customized as desired: https://docs.astral.sh/ruff/rules/
[tool.ruff.lint]
select = [
    "A",    # prevent using keywords that clobber python builtins
    "ANN",  # check type annotations
    "B",    # bugbear: security warnings
    "D",    # documentation
    "E",    # pycodestyle
    "F",    # pyflakes
    "ISC",  # implicit string concatenation
    "I",    # sort imports
    "UP",   # alert you when better syntax is available in your python version
    "RUF",  # the ruff developer's own rules
]
ignore = [
    "ANN202", # Don't require return type annotation for private functions.
    "ANN401", # Allow type annotation with type Any.
    "D100",   # Supress undocumented-public-module. Only doc of public api required.
    "FBT001", # Allow boolean positional arguments in a function.
    "FBT002", # Allow boolean default positional arguments in a function.
    "E402",   # Supress module-import-not-at-top-of-file, needed in jupyter notebooks.
    "E501",   # Supress line-too-long warnings: trust black's judgement on this one.
    "PLR2004", # Allow to compare with unnamed numerical constants.
]

[tool.ruff.lint.isort]
force-single-line = true

[tool.ruff.lint.mccabe]
max-complexity = 15

[tool.ruff.lint.pydocstyle]
convention = "google"  # You can also use "numpy".

[tool.ruff.lint.pylint]
max-args = 8

[tool.ruff.lint.pep8-naming]
classmethod-decorators = ["classmethod", "validator", "root_validator", "pydantic.validator"]

[tool.ruff.lint.per-file-ignores]
"*/__init__.py" = ["F401"]
"**/tests/*" = [
    "ANN001",  # type annotations don't add value for test functions
    "ANN002",  # type annotations don't add value for test functions
    "ANN003",  # type annotations don't add value for test functions
    "ANN201",  # type annotations don't add value for test functions
    "ANN204",  # type annotations don't add value for test functions
    "ANN205",  # type annotations don't add value for test functions
    "ANN206",  # type annotations don't add value for test functions
    "D100",    # docstrings are overkill for test functions
    "D101",
    "D102",
    "D103",
    "S101",    # asserts are encouraged in pytest
]

[build-system]
requires = ["poetry-core>=1.0.0"]
build-backend = "poetry.core.masonry.api"<|MERGE_RESOLUTION|>--- conflicted
+++ resolved
@@ -1,10 +1,6 @@
 [project]
 name = "ssb-nudb-config"
-<<<<<<< HEAD
-version = "2025.11.11"  # Year.Month.Patch - So the last number is not day of month, but patch number within month
-=======
-version = "2025.11.11"
->>>>>>> 6e013270
+version = "2025.11.12"  # Year.Month.Patch - So the last number is not day of month, but patch number within month
 description = "The config for NUDB - Nasjonal utdanningsdatabase"
 authors = [{ name = "Markus Storeide", email = "rku@ssb.no" }]
 maintainers = [{ name = "Statistics Norway, Education statistics Department (360)" }]
